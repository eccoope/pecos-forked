"""
The monitoring module contains the PerformanceMonitoring class used to run
quality control tests and store results.
"""
import pandas as pd
import numpy as np
import re
import logging

none_list = ['','none','None','NONE', None, [], {}]

logger = logging.getLogger(__name__)

class PerformanceMonitoring(object):

    def __init__(self):
        """
        PerformanceMonitoring class
        """
        self.df = pd.DataFrame()
        self.trans = {}
        self.tfilter = pd.Series()
        self.test_results = pd.DataFrame(columns=['Variable Name',
                                                'Start Time', 'End Time',
                                                'Timesteps', 'Error Flag'])
    
    @property
    def mask(self):
        """
        Mask of data-times that failed quality control tests

        Returns
        --------
        pandas DataFrame
            Boolean values for each data point,
            True = data point pass all tests,
            False = data point did not pass at least one test (or data is NaN).
        """
        if self.df.empty:
            logger.info("Empty database")
            return

        mask = ~pd.isnull(self.df) # False if NaN
        for i in self.test_results.index:
            variable = self.test_results.loc[i, 'Variable Name']
            start_date = self.test_results.loc[i, 'Start Time']
            end_date = self.test_results.loc[i, 'End Time']
            if variable in mask.columns:
                try:
                    mask.loc[start_date:end_date,variable] = False
                except:
                    pass

        return mask

    @property
    def cleaned_data(self):
        """
<<<<<<< HEAD
        Cleaned data set
        
=======
        Return a cleaned data set

>>>>>>> e2581bbb
        Returns
        --------
        pandas DataFrame
            Cleaned data set, data that failed a quality control test are
            replaced by NaN
        """
        return self.df[self.mask]

    def _setup_data(self, key, rolling_mean):
        """
        Setup DataFrame, by (optionally) extracting a column and/or smoothing
        data using rolling window mean.
        """
        if self.df.empty:
            logger.info("Empty database")
            return

        # Isolate subset if key is not None
        if key is not None:
            try:
                df = self.df[self.trans[key]]
            except:
                logger.warning("Undefined key: " + key)
                return
        else:
            df = self.df

        # Compute moving average
        if rolling_mean > 0:
            rolling_mean_str = str(rolling_mean) + 's'
            df = df.rolling(rolling_mean_str).mean()

        return df

    def _generate_test_results(self, df, bound, specs, min_failures, error_prefix):
        """
        Compare DataFrame to bounds to generate a True/False mask where
        True = passed, False = failed.  Append results to test_results.
        """

        # Evaluate strings in bound values
        for i in range(len(bound)):
            if bound[i] in none_list:
                bound[i] = None
            elif type(bound[i]) is str:
                bound[i] = self.evaluate_string('', bound[i], specs)

        # Lower Bound
        if bound[0] is not None:
            mask = (df < bound[0])
            error_msg = error_prefix+' < lower bound, '+str(bound[0])
            self._append_test_results(mask, error_msg, min_failures)

        # Upper Bound
        if bound[1] is not None:
            mask = (df > bound[1])
            error_msg = error_prefix+' > upper bound, '+str(bound[1])
            self._append_test_results(mask, error_msg, min_failures)

    def _append_test_results(self, mask, error_msg, min_failures=1, use_mask_only=False):
        """
        Append QC results to the PerformanceMonitoring object.

        Parameters
        ----------
        mask : pandas DataFrame
            Result from quality control test, boolean values

        error_msg : string
            Error message to store with the QC results

        min_failures : int (optional)
            Minimum number of consecutive failures required for reporting,
            default = 1

        use_mask_only : boolean  (optional)
            When True, the mask is used directly to determine test
            results and the variable name is not included in the
            test_results. When False, the mask is used in combination with
            pm.df to extract test results. Default = False
        """
        if not self.tfilter.empty:
            mask[~self.tfilter] = False
        if mask.sum(axis=1).sum(axis=0) == 0:
            return

        if use_mask_only:
            sub_df = mask
        else:
            sub_df = self.df[mask.columns]

        # Find blocks
        order = 'col'
        if order == 'col':
            mask = mask.T

        np_mask = mask.values

        start_nans_mask = np.hstack(
            (np.resize(np_mask[:,0],(mask.shape[0],1)),
             np.logical_and(np.logical_not(np_mask[:,:-1]), np_mask[:,1:])))
        stop_nans_mask = np.hstack(
            (np.logical_and(np_mask[:,:-1], np.logical_not(np_mask[:,1:])),
             np.resize(np_mask[:,-1], (mask.shape[0],1))))

        start_row_idx,start_col_idx = np.where(start_nans_mask)
        stop_row_idx,stop_col_idx = np.where(stop_nans_mask)

        if order == 'col':
            temp = start_row_idx; start_row_idx = start_col_idx; start_col_idx = temp
            temp = stop_row_idx; stop_row_idx = stop_col_idx; stop_col_idx = temp
            #mask = mask.T

        block = {'Start Row': list(start_row_idx),
                 'Start Col': list(start_col_idx),
                 'Stop Row': list(stop_row_idx),
                 'Stop Col': list(stop_col_idx)}

        #if sub_df is None:
        #    sub_df = self.df

        for i in range(len(block['Start Col'])):
            length = block['Stop Row'][i] - block['Start Row'][i] + 1
            if length >= min_failures:
                if use_mask_only:
                    var_name = ''
                else:
                    var_name = sub_df.iloc[:,block['Start Col'][i]].name #sub_df.icol(block['Start Col'][i]).name

                frame = pd.DataFrame([var_name,
                    sub_df.index[block['Start Row'][i]],
                    sub_df.index[block['Stop Row'][i]],
                    length, error_msg],
                    index=['Variable Name', 'Start Time',
                    'End Time', 'Timesteps', 'Error Flag'])
                frame_t = frame.transpose()
                self.test_results = self.test_results.append(frame_t, ignore_index=True)

    def add_dataframe(self, df):
        """
        Add DataFrame to the PerformanceMonitoring object.

        Parameters
        -----------
        df : pandas DataFrame
            DataFrame to add to the PerformanceMonitoring object
        """
        temp = df.copy()

        if self.df is not None:
            self.df = temp.combine_first(self.df)
        else:
            self.df = temp.copy()

        # Add identity 1:1 translation dictionary
        trans = {}
        for col in df.columns:
            trans[col] = [col]

        self.add_translation_dictionary(trans)

    def add_translation_dictionary(self, trans):
        """
        Add translation dictionary to the PerformanceMonitoring object.

        Parameters
        -----------
        trans : dictionary
            Translation dictionary
        """
        for key, values in trans.items():
            self.trans[key] = []
            for value in values:
                self.trans[key].append(value)

    def add_time_filter(self, time_filter):
        """
        Add a time filter to the PerformanceMonitoring object.

        Parameters
        ----------
        time_filter : pandas DataFrame with a single column or pandas Series
            Time filter containing boolean values for each time index
        """
        if isinstance(time_filter, pd.DataFrame):
            self.tfilter = pd.Series(data = time_filter.values[:,0], index = self.df.index)
        else:
            self.tfilter = time_filter

#    def add_signal(self, col_name, data):
#        """
#        Add signal to the PerformanceMonitoring DataFrame.
#
#        Parameters
#        -----------
#        col_name : string
#            Column name to add to translation dictionary
#
#        data : pandas DataFrame or pandas Series
#            Data to add to df
#        """
#        if type(data) is pd.core.series.Series:
#            data = data.to_frame(col_name)
#        if type(data) is not pd.core.frame.DataFrame:
#            logger.warning("Add signal failed")
#            return
#
#        if col_name in self.trans.keys():
#            logger.info(col_name + ' already exists in trans')
#            return
#        for col in data.columns.values.tolist():
#            if col in self.df.columns.values.tolist():
#                logger.info(col + ' already exists in df')
#                return
#        try:
#            self.trans[col_name] = data.columns.values.tolist()
#            #self.df[df.columns] = df
#            for col in data.columns:
#                self.df[col] = data[col]
#        except:
#            logger.warning("Add signal failed: " + col_name)
#            return

    def check_timestamp(self, frequency, expected_start_time=None,
                        expected_end_time=None, min_failures=1,
                        exact_times=True):
        """
        Check time series for missing, non-monotonic and duplicate
        timestamps.

        Parameters
        ----------
        frequency : int
            Expected time series frequency, in seconds

        expected_start_time : Timestamp (optional)
            Expected start time. If not specified, the minimum timestamp
            is used

        expected_end_time : Timestamp (optional)
            Expected end time. If not specified, the maximum timestamp
            is used

        min_failures : int (optional)
            Minimum number of consecutive failures required for
            reporting, default = 1

        exact_times : bool (optional)
            Controls how missing times are checked.
            If True, times are expected to occur at regular intervals
            (specified in frequency) and the DataFrame is reindexed to match
            the expected frequency.
            If False, times only need to occur once or more within each
            interval (specified in frequency) and the DataFrame is not
            reindexed.
        """
        logger.info("Check timestamp")

        if self.df.empty:
            logger.info("Empty database")
            return
        if expected_start_time is None:
            expected_start_time = min(self.df.index)
        if expected_end_time is None:
            expected_end_time = max(self.df.index)

        rng = pd.date_range(start=expected_start_time, end=expected_end_time,
                            freq=str(int(frequency*1e6)) + 'us') # microseconds

        # Check to see if timestamp is monotonic
#        mask = pd.TimeSeries(self.df.index).diff() < 0
        mask = pd.Series(self.df.index).diff() < pd.Timedelta('0 days 00:00:00')
        mask.index = self.df.index
        mask[mask.index[0]] = False
        mask = pd.DataFrame(mask)
        mask.columns = [0]

        self._append_test_results(mask, 'Nonmonotonic timestamp',
                                 use_mask_only=True,
                                 min_failures=min_failures)

        # If not monotonic, sort df by timestamp
        if not self.df.index.is_monotonic:
            self.df = self.df.sort_index()

        # Check for duplicate timestamps
#        mask = pd.TimeSeries(self.df.index).diff() == 0
        mask = pd.Series(self.df.index).diff() == pd.Timedelta('0 days 00:00:00')
        mask.index = self.df.index
        mask[mask.index[0]] = False
        mask = pd.DataFrame(mask)
        mask.columns = [0]
        mask['TEMP'] = mask.index # remove duplicates in the mask
        mask.drop_duplicates(subset='TEMP', keep='last', inplace=True)
        del mask['TEMP']

        # Drop duplicate timestamps (this has to be done before the
        # results are appended)
        self.df['TEMP'] = self.df.index
        #self.df.drop_duplicates(subset='TEMP', take_last=False, inplace=True)
        self.df.drop_duplicates(subset='TEMP', keep='first', inplace=True)

        self._append_test_results(mask, 'Duplicate timestamp',
                                 use_mask_only=True,
                                 min_failures=min_failures)
        del self.df['TEMP']

        if exact_times:
            temp = pd.Index(rng)
            missing = temp.difference(self.df.index).tolist()
            # reindex DataFrame
            self.df = self.df.reindex(index=rng)
            mask = pd.DataFrame(data=self.df.shape[0]*[False],
                                index=self.df.index)
            mask.loc[missing] = True
            self._append_test_results(mask, 'Missing timestamp',
                                 use_mask_only=True,
                                 min_failures=min_failures)
        else:
            # uses pandas >= 0.18 resample syntax
            df_index = pd.DataFrame(index=self.df.index)
            df_index[0]=1 # populate with placeholder values
            mask = df_index.resample('{}s'.format(frequency)).count() == 0
            self._append_test_results(mask, 'Missing timestamp',
                                 use_mask_only=True,
                                 min_failures=min_failures)

    def check_range(self, bound, key=None, specs={}, rolling_mean=0, min_failures=1):
        """
        Check bounds on data.

        Parameters
        ----------
        bound : list of floats
            [lower bound, upper bound], None can be used in place of a lower
            or upper bound

        key : string (optional)
            Translation dictionary key.  If not specified, all columns are
            used in the test.

        specs : dictionary (optional)
            Constants used in bound

        rolling_mean : int (optional)
            Size of the moving window (in seconds) used to smooth data using a
            rolling mean before the test is run, default = 0 (i.e., not used)

        min_failures : int (optional)
            Minimum number of consecutive failures required for reporting,
            default = 1
        """
        logger.info("Check data range")

        df = self._setup_data(key, rolling_mean)
        if df is None:
            return

        error_prefix = 'Data'

        self._generate_test_results(df, bound, specs, min_failures, error_prefix)

    def check_increment(self, bound, key=None, specs={}, increment=1,
                        absolute_value=True, rolling_mean=0, min_failures=1):
        """
        Check bounds on the difference between data values separated by a set
        increment.

        Parameters
        ----------
        bound : list of floats
            [lower bound, upper bound], None can be used in place of a lower
            or upper bound

        key : string (optional)
            Translation dictionary key. If not specified, all columns are
            used in the test.

        specs : dictionary (optional)
            Constants used in bound

        increment : int (optional)
            Time step shift used to compute difference, default = 1

        absolute_value : boolean (optional)
            Take the absolute value of the increment data, default = True

        rolling_mean : int (optional)
            Size of the moving window (in seconds) used to smooth data using a
            rolling mean before the test is run, default = 0 (i.e., not used)

        min_failures : int (optional)
            Minimum number of consecutive failures required for reporting,
            default = 1
        """
        logger.info("Check increment range")

        df = self._setup_data(key, rolling_mean)
        if df is None:
            return

        if df.isnull().all().all():
            logger.warning("Check increment range failed (all data is Null): " + key)
            return

        # Compute interval
        if absolute_value:
            df = np.abs(df.diff(periods=increment))
        else:
            df = df.diff(periods=increment)

        if absolute_value:
            error_prefix = '|Increment|'
        else:
            error_prefix = 'Increment'

        self._generate_test_results(df, bound, specs, min_failures, error_prefix)

    def check_delta(self, bound, key=None, specs={}, window=3600,
                    absolute_value=True, rolling_mean=0, min_failures=1):
        """
        Check bounds on the difference between max and min data values within
		  a rolling window (Note, this method is currently NOT efficient for large
        data sets (> 100000 pts) because it uses df.rolling().apply() to find
        the position of the min and max). This method requires pandas 0.23 or greater.

        Parameters
        ----------
        bound : list of floats
            [lower bound, upper bound], None can be used in place of a lower
            or upper bound

        key : string (optional)
            Translation dictionary key. If not specified, all columns are used
            in the test.

        specs : dictionary (optional)
            Constants used in bound

        window : int (optional)
            Size of the moving window (in seconds) used to compute delta,
            default = 3600

        absolute_value : boolean (optional)
            Take the absolute value of delta, default = True

        rolling_mean : int (optional)
            Size of the moving window (in seconds) used to smooth data using a
            rolling mean before the test is run, default = 0 (i.e., not used)

        min_failures : int (optional)
            Minimum number of consecutive failures required for reporting,
            default = 1
        """
        logger.info("Check delta (max-min) range")

        df = self._setup_data(key, rolling_mean)
        if df is None:
            return

        window_str = str(int(window*1e6)) + 'us'

        def f(data=None, method=None):
            if data.notnull().sum() < 2: # there has to be at least two numbers
                return np.nan
            else:
                if method == 'idxmin':
                    # Can't return a timestamp, convert to num, then back to timestamp
                    return data.idxmin().value
                elif method == 'min':
                    return data.min()
                elif method == 'idxmax':
                    return data.idxmax().value
                elif method == 'max':
                    return data.max()
                else:
                    return np.nan

        tmin_df = df.rolling(window_str).apply(lambda x: f(x, 'idxmin'), raw=False) # raw = False passes a Series
        tmin_df = tmin_df.astype('datetime64[ns]')
        # Note, the next line should be replaced with df.rolling(window_str).min(),
        # but the solution is not the same with pandas 0.23
        min_df = df.rolling(window_str).apply(lambda x: f(x, 'min'), raw=False)

        tmax_df = df.rolling(window_str).apply(lambda x: f(x, 'idxmax'), raw=False)
        tmax_df = tmax_df.astype('datetime64[ns]')
        # Same note as above, for max
        max_df = df.rolling(window_str).apply(lambda x: f(x, 'max'), raw=False)

        diff_df = max_df - min_df
        if not absolute_value:
            reverse_order = tmax_df < tmin_df
            diff_df[reverse_order] = -diff_df[reverse_order]

        if absolute_value:
            error_prefix = '|Delta|'
        else:
            error_prefix = 'Delta'

        # Evaluate strings for bound values
        for i in range(len(bound)):
            if bound[i] in none_list:
                bound[i] = None
            elif type(bound[i]) is str:
                bound[i] = self.evaluate_string('', bound[i], specs)

        def extract_exact_position(mask1, tmin_df, tmax_df):
            mask2 = pd.DataFrame(False, columns=mask1.columns, index=mask1.index)
            # Loop over t, col in mask1 where condition is True
            for t,col in list(mask1[mask1 > 0].stack().index):
                # set the initially flaged location to False
                mask2.loc[t,col] = False
                # extract the start and end time
                start_time = tmin_df.loc[t,col]
                end_time = tmax_df.loc[t,col]
                # update mask2
                if start_time < end_time:
                    mask2.loc[start_time:end_time,col] = True # set the time between max and min to true
                else:
                    mask2.loc[end_time:start_time,col] = True # set the time between max and min to true
            return mask2

        # Lower Bound
        if bound[0] is not None:
            mask = (diff_df < bound[0])
            if not self.tfilter.empty:
                mask[~self.tfilter] = False
            if mask.sum(axis=1).sum(axis=0) > 0:
                mask = extract_exact_position(mask, tmin_df, tmax_df)
                self._append_test_results(mask, error_prefix+' < lower bound, '+str(bound[0]),
                                         min_failures=min_failures)

        # Upper Bound
        if bound[1] is not None:
            mask = (diff_df > bound[1])
            if not self.tfilter.empty:
                mask[~self.tfilter] = False
            if mask.sum(axis=1).sum(axis=0) > 0:
                mask = extract_exact_position(mask, tmin_df, tmax_df)
                self._append_test_results(mask, error_prefix+' > upper bound, '+str(bound[1]),
                                         min_failures=min_failures)

    def check_outlier(self, bound, key=None, specs={}, window=3600,
                        absolute_value=True, rolling_mean=0, min_failures=1):
        """
        Check bounds on normalized data within a moving window to find outliers.
        The bound is specified in standard deviations.
        Data normalized using (data-mean)/std.

        Parameters
        ----------
        bound : list of floats
            [lower bound, upper bound], None can be used in place of a lower
            or upper bound

        key : string (optional)
            Translation dictionary key. If not specified, all columns are used
            in the test.

        specs : dictionary (optional)
            Constants used in bound

        window : int or None (optional)
            Size of the moving window (in seconds) used to normalize data,
            default = 3600.  If window is set to None, data is normalized using
            the entire data sets mean and standard deviation (column by column).

        absolute_value : boolean (optional)
            Take the absolute value the normalized data, default = True

        rolling_mean : int (optional)
            Size of the moving window (in seconds) used to smooth data using a
            rolling mean before the test is run, default = 0 (i.e., not used)

        min_failures : int (optional)
            Minimum number of consecutive failures required for reporting,
            default = 1
        """
        logger.info("Check for outliers")

        df = self._setup_data(key, rolling_mean)
        if df is None:
            return

        # Compute normalized data
        if window is not None:
            window_str = str(int(window*1e6)) + 'us'
            df = (df - df.rolling(window_str).mean())/df.rolling(window_str).std()
        else:
            df = (df - df.mean())/df.std()
        if absolute_value:
            df = np.abs(df)
        df.replace([np.inf, -np.inf], np.nan, inplace=True)

        if absolute_value:
            error_prefix = '|Outlier|'
        else:
            error_prefix = 'Outlier'

        #df[df.index[0]:df.index[0]+datetime.timedelta(seconds=window)] = np.nan

        self._generate_test_results(df, bound, specs, min_failures, error_prefix)

    def check_missing(self, key=None, min_failures=1):
        """
        Check for missing data

        Parameters
        ----------
        key : string (optional)
            Translation dictionary key. If not specified, all columns are used
            in the test.

        min_failures : int (optional)
            Minimum number of consecutive failures required for reporting,
            default = 1
        """
        logger.info("Check for missing data")

        df = self._setup_data(key, 0)
        if df is None:
            return

        # Extract missing data
        mask = pd.isnull(df) # checks for np.nan, np.inf

        missing_timestamps = self.test_results[
                self.test_results['Error Flag'] == 'Missing timestamp']
        for index, row in missing_timestamps.iterrows():
            mask.loc[row['Start Time']:row['End Time']] = False

        self._append_test_results(mask, 'Missing data', min_failures=min_failures)

    def check_corrupt(self, corrupt_values, key=None, min_failures=1):
        """
        Check for corrupt data.

        Parameters
        ----------
        corrupt_values : list of floats
            List of corrupt data values

        key : string (optional)
            Translation dictionary key. If not specified, all columns are used
            in the test.

        min_failures : int (optional)
            Minimum number of consecutive failures required for reporting,
            default = 1
        """
        logger.info("Check for corrupt data")

        df = self._setup_data(key, 0)
        if df is None:
            return

        # Extract corrupt data
        mask = pd.DataFrame(data = np.zeros(df.shape), index = df.index, columns = df.columns, dtype = bool) # all False
        for i in corrupt_values:
            mask = mask | (df == i)
        self.df[mask] = np.nan

        self._append_test_results(mask, 'Corrupt data', min_failures=min_failures)

    def evaluate_string(self, col_name, string_to_eval, specs={}):
        """
        Returns the evaluated Python equation written as a string (BETA).
        For each {keyword} in string_to_eval,
        {keyword} is first expanded to self.df[self.trans[keyword]],
        if that fails, then {keyword} is expanded to specs[keyword].

        Parameters
        ----------
        col_name : string
            Column name for the new signal

        string_to_eval : string
            String to evaluate

        specs : dictionary (optional)
            Constants used as keywords

        Returns
        --------
        pandas DataFrame or pandas Series with the evaluated string
        """

        match = re.findall(r"\{(.*?)\}", string_to_eval)
        for m in set(match):
            m = m.replace('[','') # check for list

            if m == 'ELAPSED_TIME':
                ELAPSED_TIME = self.get_elapsed_time()
                string_to_eval = string_to_eval.replace("{"+m+"}",m)
            elif m == 'CLOCK_TIME':
                CLOCK_TIME = self.get_clock_time()
                string_to_eval = string_to_eval.replace("{"+m+"}",m)
            else:
                try:
                    self.df[self.trans[m]]
                    datastr = "self.df[self.trans['" + m + "']]"
                    string_to_eval = string_to_eval.replace("{"+m+"}",datastr)
                except:
                    try:
                        specs[m]
                        datastr = "specs['" + m + "']"
                        string_to_eval = string_to_eval.replace("{"+m+"}",datastr)
                    except:
                        pass

        try:
            signal = eval(string_to_eval)
            if type(signal) is tuple: # A tuple of series
                col_name = [col_name + " " + str(i+1)  for i in range(len(signal))]
                signal = pd.concat(signal, axis=1)
                signal.columns = col_name
                signal.index = self.df.index
            elif type(signal) is float:
                signal = signal
            else:
                signal = pd.DataFrame(signal)
                if len(signal.columns) == 1:
                    signal.columns = [col_name]
                else:
                    signal.columns = [col_name + " " + str(i+1)  for i in range(signal.shape[1])]
                signal.index = self.df.index
        except:
            signal = None
            logger.warning("Insufficient data for Composite Signals: " + col_name + ' -- ' + string_to_eval)

        return signal

    def get_elapsed_time(self):
        """
        Returns the elapsed time in seconds for each Timestamp in the
        DataFrame index.

        Returns
        --------
        pandas DataFrame with elapsed time of the DataFrame index
        """
        elapsed_time = ((self.df.index - self.df.index[0]).values)/1000000000 # convert ns to s
        elapsed_time = pd.DataFrame(data=elapsed_time, index=self.df.index, dtype=int)

        return elapsed_time

    def get_clock_time(self):
        """
        Returns the time of day in seconds past midnight for each Timestamp
        in the DataFrame index.

        Returns
        --------
        pandas DataFrame with clock time of the DataFrame index
        """

        secofday = self.df.index.hour*3600 + \
                   self.df.index.minute*60 + \
                   self.df.index.second + \
                   self.df.index.microsecond/1000000.0
        clock_time = pd.DataFrame(secofday, index=self.df.index)

        return clock_time

def check_timestamp_func(data, frequency, expected_start_time=None,
                    expected_end_time=None, min_failures=1, exact_times=True):
    '''
    Check time series for missing, non-monotonic and duplicate timestamps

    Parameters
    ----------
    data : pandas dataframe
        Index in time/timesteps, data in columns

    frequency : int
        Expected time series frequency, in seconds

    expected_start_time : Timestamp (optional)
        Expected start time. If not specified, the minimum timestamp
        is used

    expected_end_time : Timestamp (optional)
        Expected end time. If not specified, the maximum timestamp
        is used

    min_failures : int (optional)
        Minimum number of consecutive failures required for
        reporting, default = 1

    exact_times : bool (optional)
        Controls how missing times are checked.
        If True, times are expected to occur at regular intervals
        (specified in frequency) and the DataFrame is reindexed to match
        the expected frequency.
        If False, times only need to occur once or more within each
        interval (specified in frequency) and the DataFrame is not
        reindexed.

    Returns
    ----------
    1: Corrected data (dataframe)
    2: Mask (boolean dataframe) used to correct data
    3: Full pecos object that contains all test parameters and data
    '''
    try:
        assert type(data) == pd.core.frame.DataFrame
    except:
        assert type(data) == pd.core.frame.Series

    pm = PerformanceMonitoring()
    pm.add_dataframe(data)

    # run pecos method
    pm.check_timestamp(frequency, expected_start_time, expected_end_time,
                       min_failures, exact_times)

    mask = pm.mask

    # return corrected data, mask used to correct data, full pecos object
    return {'data': pm.df, 'mask': mask, 'test results': pm.test_results}


def check_range_func(data, bound, rolling_mean=0, min_failures=1):
    '''
    Check upper and lower bounds on data

    Parameters
    ----------
    data : pandas dataframe
        Index in datetime format, data in columns

    bound : list of floats
        [lower bound, upper bound], None can be used in place of a lower
        or upper bound

    rolling_mean : int (optional)
        Size of window (in seconds) used to smooth data using a
        mean filter before the test is run, default = 0 (i.e., not used)

    min_failures : int (optional)
        Minimum number of consecutive failures required for reporting,
        default = 1

    Returns
    ----------
    1: Corrected data (dataframe)
    2: Mask (boolean dataframe) used to correct data
    3: Full pecos object that contains all test parameters and data
    '''
    try:
        assert type(data) == pd.core.frame.DataFrame
    except:
        assert type(data) == pd.core.frame.Series

    pm = PerformanceMonitoring()
    pm.add_dataframe(data)

    # run pecos method
    pm.check_range(bound, None, {}, rolling_mean, min_failures)

    mask = pm.mask

    # return corrected data, mask used to correct data, full pecos object
    return {'data': data[mask], 'mask': mask, 'test results': pm.test_results}


def check_increment_func(data, bound, increment=1, absolute_value=True,
                    rolling_mean=0, min_failures=1):
    '''
    Check upper/lower bounds on the difference between data values separated
    by a set increment.

    Parameters
    ----------
    data : pandas dataframe
        Index in datetime format, data in columns

    bound : list of floats
        [lower bound, upper bound], None can be used in place of a lower
        or upper bound

    increment : int (optional)
        Time step shift used to compute difference, default = 1

    absolute_value : boolean (optional)
        Take the absolute value of the increment, default = True

    rolling_mean : int (optional)
        Size of window (in seconds) used to smooth data using a
        mean filter before the test is run, default = 0 (i.e., not used)

    min_failures : int (optional)
        Minimum number of consecutive failures required for reporting,
        default = 1

    Returns
    ----------
    1: Corrected data (dataframe)
    2: Mask (boolean dataframe) used to correct data
    3: Full pecos object that contains all test parameters and data
    '''
    try:
        assert type(data) == pd.core.frame.DataFrame
    except:
        assert type(data) == pd.core.frame.Series

    pm = PerformanceMonitoring()
    pm.add_dataframe(data)

    # run pecos method
    pm.check_increment(bound, None, {}, increment, absolute_value,
                       rolling_mean, min_failures)

    mask = pm.mask

    # return corrected data, mask used to correct data, full pecos object
    return {'data': data[mask], 'mask': mask, 'test results': pm.test_results}


def check_delta_func(data, bound, window=3600, absolute_value=True,
                rolling_mean=0, min_failures=1):
    '''
    Check bounds on the difference between max and min data values within
    a rolling window (Note, this method is currently NOT efficient for large
    data sets (> 100000 pts) because it uses df.rolling().apply() to find
    the position of the min and max). This method requires pandas 0.23 or greater.

    Parameters
    ----------
    data : pandas dataframe
        Index in datetime format, data in columns

    bound : list of floats
        [lower bound, upper bound], None can be used in place of a lower
        or upper bound

    window : int (optional)
        Size of the moving window (in seconds) used to compute delta,
        default = 3600

    absolute_value : boolean (optional)
        Take the absolute value of delta, default = True

    rolling_mean : int (optional)
        Size of window (in seconds) used to smooth data using a
        mean filter before the test is run, default = 0 (i.e., not used)

    min_failures : int (optional)
        Minimum number of consecutive failures required for reporting,
        default = 1

    Returns
    ----------
    1: Corrected data (dataframe)
    2: Mask (boolean dataframe) used to correct data
    3: Full pecos object that contains all test parameters and data
    '''
    try:
        assert type(data) == pd.core.frame.DataFrame
    except:
        assert type(data) == pd.core.frame.Series

    assert type(data.index) == pd.core.indexes.datetimes.DatetimeIndex

    pm = PerformanceMonitoring()
    pm.add_dataframe(data)

    # run pecos method
    pm.check_delta(bound, None, {}, window, absolute_value, rolling_mean, min_failures)

    mask = pm.mask

    # return corrected data, mask used to correct data, full pecos object
    return {'data': data[mask], 'mask': mask, 'test results': pm.test_results}


def check_outlier_func(data, bound, window=3600, absolute_value=True,
                  rolling_mean=0, min_failures=1):
    '''
    Check bounds on normalized data within a moving window to find outliers.
    The bound is specified in standard deviations.
    Data normalized using (data-mean)/std.

    Parameters
    ----------
    data : pandas dataframe
        Index in datetime format, data in columns

    bound : list of floats
        [lower bound, upper bound], None can be used in place of a lower
        or upper bound
        Lower bound is usually none; upper bound usually set to an absolute value

    window : int (optional)
        Size of the moving window (in seconds) used to compute delta,
        default = 3600

    absolute_value : boolean (optional)
        Take the absolute value of delta, default = True

    rolling_mean : int (optional)
        Size of window (in seconds) used to smooth data using a
        mean filter before the test is run, default = 0 (i.e., not used)

    min_failures : int (optional)
        Minimum number of consecutive failures required for reporting,
        default = 1

    Returns
    ----------
    1: Corrected data (dataframe)
    2: Mask (boolean dataframe) used to correct data
    3: Full pecos object that contains all test parameters and data
    '''
    try:
        assert type(data) == pd.core.frame.DataFrame
    except:
        assert type(data) == pd.core.frame.Series

    assert type(data.index) == pd.core.indexes.datetimes.DatetimeIndex

    pm = PerformanceMonitoring()
    pm.add_dataframe(data)

    # run pecos method
    pm.check_outlier(bound, None, {}, window, absolute_value, rolling_mean, min_failures)

    mask = pm.mask

    # return corrected data, mask used to correct data, full pecos object
    return {'data': data[mask], 'mask': mask, 'test results': pm.test_results}


def check_missing_func(data, min_failures=1):
    '''
    Check for missing data

    Parameters
    ----------
    data : pandas dataframe
        Index in datetime format, data in columns

    min_failures : int (optional)
        Minimum number of consecutive failures required for reporting,
        default = 1

    Returns
    ----------
    1: Corrected data (dataframe)
    2: Mask (boolean dataframe) used to correct data
    3: Full pecos object that contains all test parameters and data
    '''
    try:
        assert type(data) == pd.core.frame.DataFrame
    except:
        assert type(data) == pd.core.frame.Series

    pm = PerformanceMonitoring()
    pm.add_dataframe(data)

    # run pecos method
    pm.check_missing(None, min_failures)

    mask = pm.mask

    # return corrected data, mask used to correct data, full pecos object
    return {'data': data[mask], 'mask': mask, 'test results': pm.test_results}


def check_corrupt_func(data, corrupt_values, min_failures=1):
    '''
    Check for corrupt data

    Parameters
    ----------
    data : pandas dataframe
        Index in datetime format, data in columns

    corrupt_values : list of floats
        List of corrupt data values

    min_failures : int (optional)
        Minimum number of consecutive failures required for reporting,
        default = 1

    Returns
    ----------
    1: Corrected data (dataframe)
    2: Mask (boolean dataframe) used to correct data
    3: Full pecos object that contains all test parameters and data
    '''
    try:
        assert type(data) == pd.core.frame.DataFrame
    except:
        assert type(data) == pd.core.frame.Series

    pm = PerformanceMonitoring()
    pm.add_dataframe(data)

    # run pecos method
    pm.check_corrupt(corrupt_values, None, min_failures)

    mask = pm.mask

    # return corrected data, mask used to correct data, full pecos object
    return {'data': data[mask], 'mask': mask, 'test results': pm.test_results}<|MERGE_RESOLUTION|>--- conflicted
+++ resolved
@@ -27,7 +27,7 @@
     @property
     def mask(self):
         """
-        Mask of data-times that failed quality control tests
+        Boolean mask indicating data that failed a quality control test
 
         Returns
         --------
@@ -56,13 +56,8 @@
     @property
     def cleaned_data(self):
         """
-<<<<<<< HEAD
         Cleaned data set
         
-=======
-        Return a cleaned data set
-
->>>>>>> e2581bbb
         Returns
         --------
         pandas DataFrame
@@ -827,7 +822,7 @@
 
         return clock_time
 
-def check_timestamp_func(data, frequency, expected_start_time=None,
+def check_timestamp(data, frequency, expected_start_time=None,
                     expected_end_time=None, min_failures=1, exact_times=True):
     '''
     Check time series for missing, non-monotonic and duplicate timestamps
@@ -882,10 +877,10 @@
     mask = pm.mask
 
     # return corrected data, mask used to correct data, full pecos object
-    return {'data': pm.df, 'mask': mask, 'test results': pm.test_results}
-
-
-def check_range_func(data, bound, rolling_mean=0, min_failures=1):
+    return {'cleaned_data': pm.df, 'mask': mask, 'test_results': pm.test_results}
+
+
+def check_range(data, bound, rolling_mean=0, min_failures=1):
     '''
     Check upper and lower bounds on data
 
@@ -908,9 +903,50 @@
 
     Returns
     ----------
-    1: Corrected data (dataframe)
-    2: Mask (boolean dataframe) used to correct data
-    3: Full pecos object that contains all test parameters and data
+    Dictionary with cleaned data, mask, and test results summary
+    '''
+    pm = PerformanceMonitoring()
+    pm.add_dataframe(data)
+
+    pm.check_range(bound, None, {}, rolling_mean, min_failures)
+
+    mask = pm.mask
+
+    return {'cleaned_data': data[mask], 'mask': mask, 'test_results': pm.test_results}
+
+
+def check_increment(data, bound, increment=1, absolute_value=True,
+                    rolling_mean=0, min_failures=1):
+    '''
+    Check upper/lower bounds on the difference between data values separated
+    by a set increment.
+
+    Parameters
+    ----------
+    data : pandas dataframe
+        Index in datetime format, data in columns
+
+    bound : list of floats
+        [lower bound, upper bound], None can be used in place of a lower
+        or upper bound
+
+    increment : int (optional)
+        Time step shift used to compute difference, default = 1
+
+    absolute_value : boolean (optional)
+        Take the absolute value of the increment, default = True
+
+    rolling_mean : int (optional)
+        Size of window (in seconds) used to smooth data using a
+        mean filter before the test is run, default = 0 (i.e., not used)
+
+    min_failures : int (optional)
+        Minimum number of consecutive failures required for reporting,
+        default = 1
+
+    Returns
+    ----------
+    Dictionary with cleaned data, mask, and test results summary
     '''
     try:
         assert type(data) == pd.core.frame.DataFrame
@@ -921,19 +957,22 @@
     pm.add_dataframe(data)
 
     # run pecos method
-    pm.check_range(bound, None, {}, rolling_mean, min_failures)
+    pm.check_increment(bound, None, {}, increment, absolute_value,
+                       rolling_mean, min_failures)
 
     mask = pm.mask
 
     # return corrected data, mask used to correct data, full pecos object
-    return {'data': data[mask], 'mask': mask, 'test results': pm.test_results}
-
-
-def check_increment_func(data, bound, increment=1, absolute_value=True,
-                    rolling_mean=0, min_failures=1):
-    '''
-    Check upper/lower bounds on the difference between data values separated
-    by a set increment.
+    return {'cleaned_data': data[mask], 'mask': mask, 'test_results': pm.test_results}
+
+
+def check_delta(data, bound, window=3600, absolute_value=True,
+                rolling_mean=0, min_failures=1):
+    '''
+    Check bounds on the difference between max and min data values within
+    a rolling window (Note, this method is currently NOT efficient for large
+    data sets (> 100000 pts) because it uses df.rolling().apply() to find
+    the position of the min and max). This method requires pandas 0.23 or greater.
 
     Parameters
     ----------
@@ -944,11 +983,12 @@
         [lower bound, upper bound], None can be used in place of a lower
         or upper bound
 
-    increment : int (optional)
-        Time step shift used to compute difference, default = 1
+    window : int (optional)
+        Size of the moving window (in seconds) used to compute delta,
+        default = 3600
 
     absolute_value : boolean (optional)
-        Take the absolute value of the increment, default = True
+        Take the absolute value of delta, default = True
 
     rolling_mean : int (optional)
         Size of window (in seconds) used to smooth data using a
@@ -960,35 +1000,33 @@
 
     Returns
     ----------
-    1: Corrected data (dataframe)
-    2: Mask (boolean dataframe) used to correct data
-    3: Full pecos object that contains all test parameters and data
+    Dictionary with cleaned data, mask, and test results summary
     '''
     try:
         assert type(data) == pd.core.frame.DataFrame
     except:
         assert type(data) == pd.core.frame.Series
 
+    assert type(data.index) == pd.core.indexes.datetimes.DatetimeIndex
+
     pm = PerformanceMonitoring()
     pm.add_dataframe(data)
 
     # run pecos method
-    pm.check_increment(bound, None, {}, increment, absolute_value,
-                       rolling_mean, min_failures)
+    pm.check_delta(bound, None, {}, window, absolute_value, rolling_mean, min_failures)
 
     mask = pm.mask
 
     # return corrected data, mask used to correct data, full pecos object
-    return {'data': data[mask], 'mask': mask, 'test results': pm.test_results}
-
-
-def check_delta_func(data, bound, window=3600, absolute_value=True,
-                rolling_mean=0, min_failures=1):
-    '''
-    Check bounds on the difference between max and min data values within
-    a rolling window (Note, this method is currently NOT efficient for large
-    data sets (> 100000 pts) because it uses df.rolling().apply() to find
-    the position of the min and max). This method requires pandas 0.23 or greater.
+    return {'cleaned_data': data[mask], 'mask': mask, 'test_results': pm.test_results}
+
+
+def check_outlier(data, bound, window=3600, absolute_value=True,
+                  rolling_mean=0, min_failures=1):
+    '''
+    Check bounds on normalized data within a moving window to find outliers.
+    The bound is specified in standard deviations.
+    Data normalized using (data-mean)/std.
 
     Parameters
     ----------
@@ -998,6 +1036,7 @@
     bound : list of floats
         [lower bound, upper bound], None can be used in place of a lower
         or upper bound
+        Lower bound is usually none; upper bound usually set to an absolute value
 
     window : int (optional)
         Size of the moving window (in seconds) used to compute delta,
@@ -1016,9 +1055,7 @@
 
     Returns
     ----------
-    1: Corrected data (dataframe)
-    2: Mask (boolean dataframe) used to correct data
-    3: Full pecos object that contains all test parameters and data
+    Dictionary with cleaned data, mask, and test results summary
     '''
     try:
         assert type(data) == pd.core.frame.DataFrame
@@ -1031,41 +1068,22 @@
     pm.add_dataframe(data)
 
     # run pecos method
-    pm.check_delta(bound, None, {}, window, absolute_value, rolling_mean, min_failures)
+    pm.check_outlier(bound, None, {}, window, absolute_value, rolling_mean, min_failures)
 
     mask = pm.mask
 
     # return corrected data, mask used to correct data, full pecos object
-    return {'data': data[mask], 'mask': mask, 'test results': pm.test_results}
-
-
-def check_outlier_func(data, bound, window=3600, absolute_value=True,
-                  rolling_mean=0, min_failures=1):
-    '''
-    Check bounds on normalized data within a moving window to find outliers.
-    The bound is specified in standard deviations.
-    Data normalized using (data-mean)/std.
+    return {'cleaned_data': data[mask], 'mask': mask, 'test_results': pm.test_results}
+
+
+def check_missing(data, min_failures=1):
+    '''
+    Check for missing data
 
     Parameters
     ----------
     data : pandas dataframe
         Index in datetime format, data in columns
-
-    bound : list of floats
-        [lower bound, upper bound], None can be used in place of a lower
-        or upper bound
-        Lower bound is usually none; upper bound usually set to an absolute value
-
-    window : int (optional)
-        Size of the moving window (in seconds) used to compute delta,
-        default = 3600
-
-    absolute_value : boolean (optional)
-        Take the absolute value of delta, default = True
-
-    rolling_mean : int (optional)
-        Size of window (in seconds) used to smooth data using a
-        mean filter before the test is run, default = 0 (i.e., not used)
 
     min_failures : int (optional)
         Minimum number of consecutive failures required for reporting,
@@ -1073,37 +1091,36 @@
 
     Returns
     ----------
-    1: Corrected data (dataframe)
-    2: Mask (boolean dataframe) used to correct data
-    3: Full pecos object that contains all test parameters and data
+    Dictionary with cleaned data, mask, and test results summary
     '''
     try:
         assert type(data) == pd.core.frame.DataFrame
     except:
         assert type(data) == pd.core.frame.Series
 
-    assert type(data.index) == pd.core.indexes.datetimes.DatetimeIndex
-
     pm = PerformanceMonitoring()
     pm.add_dataframe(data)
 
     # run pecos method
-    pm.check_outlier(bound, None, {}, window, absolute_value, rolling_mean, min_failures)
+    pm.check_missing(None, min_failures)
 
     mask = pm.mask
 
     # return corrected data, mask used to correct data, full pecos object
-    return {'data': data[mask], 'mask': mask, 'test results': pm.test_results}
-
-
-def check_missing_func(data, min_failures=1):
-    '''
-    Check for missing data
+    return {'cleaned_data': data[mask], 'mask': mask, 'test_results': pm.test_results}
+
+
+def check_corrupt(data, corrupt_values, min_failures=1):
+    '''
+    Check for corrupt data
 
     Parameters
     ----------
     data : pandas dataframe
         Index in datetime format, data in columns
+
+    corrupt_values : list of floats
+        List of corrupt data values
 
     min_failures : int (optional)
         Minimum number of consecutive failures required for reporting,
@@ -1111,9 +1128,7 @@
 
     Returns
     ----------
-    1: Corrected data (dataframe)
-    2: Mask (boolean dataframe) used to correct data
-    3: Full pecos object that contains all test parameters and data
+    Dictionary with cleaned data, mask, and test results summary
     '''
     try:
         assert type(data) == pd.core.frame.DataFrame
@@ -1124,48 +1139,9 @@
     pm.add_dataframe(data)
 
     # run pecos method
-    pm.check_missing(None, min_failures)
+    pm.check_corrupt(corrupt_values, None, min_failures)
 
     mask = pm.mask
 
     # return corrected data, mask used to correct data, full pecos object
-    return {'data': data[mask], 'mask': mask, 'test results': pm.test_results}
-
-
-def check_corrupt_func(data, corrupt_values, min_failures=1):
-    '''
-    Check for corrupt data
-
-    Parameters
-    ----------
-    data : pandas dataframe
-        Index in datetime format, data in columns
-
-    corrupt_values : list of floats
-        List of corrupt data values
-
-    min_failures : int (optional)
-        Minimum number of consecutive failures required for reporting,
-        default = 1
-
-    Returns
-    ----------
-    1: Corrected data (dataframe)
-    2: Mask (boolean dataframe) used to correct data
-    3: Full pecos object that contains all test parameters and data
-    '''
-    try:
-        assert type(data) == pd.core.frame.DataFrame
-    except:
-        assert type(data) == pd.core.frame.Series
-
-    pm = PerformanceMonitoring()
-    pm.add_dataframe(data)
-
-    # run pecos method
-    pm.check_corrupt(corrupt_values, None, min_failures)
-
-    mask = pm.mask
-
-    # return corrected data, mask used to correct data, full pecos object
-    return {'data': data[mask], 'mask': mask, 'test results': pm.test_results}+    return {'cleaned_data': data[mask], 'mask': mask, 'test_results': pm.test_results}